--- conflicted
+++ resolved
@@ -1,6 +1,7 @@
 from allennlp.common import Params
 from allennlp.common.util import ensure_list
 from allennlp.data import DatasetReader
+import pytest
 
 from allennlp_models.rc import SquadReader
 from allennlp_models.rc.dataset_readers.squad import SQUAD2_NO_ANSWER_TOKEN
@@ -8,10 +9,6 @@
 
 
 class TestSquadReader:
-<<<<<<< HEAD
-    def test_read_from_file(self):
-        reader = SquadReader()
-=======
     def test_from_params(self):
         squad1_reader = DatasetReader.from_params(Params({"type": "squad1"}))
         assert squad1_reader.no_answer_token is None
@@ -23,10 +20,8 @@
             )
             assert squad_reader.skip_impossible_questions is True
 
-    @pytest.mark.parametrize("lazy", (True, False))
-    def test_read_from_file(self, lazy):
-        reader = SquadReader(lazy=lazy)
->>>>>>> e827130b
+    def test_read_from_file(self):
+        reader = SquadReader()
         instances = ensure_list(reader.read(FIXTURES_ROOT / "rc" / "squad.json"))
         assert len(instances) == 5
 
@@ -116,9 +111,8 @@
 
 
 class TestSquad2Reader:
-    @pytest.mark.parametrize("lazy", (True, False))
-    def test_read_from_file(self, lazy):
-        reader = SquadReader.squad2(lazy=lazy)
+    def test_read_from_file(self):
+        reader = SquadReader.squad2()
         instances = ensure_list(reader.read(FIXTURES_ROOT / "rc" / "squad2.json"))
         assert len(instances) == 6
 
