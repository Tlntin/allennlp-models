--- conflicted
+++ resolved
@@ -1,5 +1,6 @@
 local NUM_GPUS = 2;
 local NUM_GRAD_ACC = 4;
+local BATCH_SIZE = 512 / NUM_GPUS / NUM_GRAD_ACC;
 
 local BASE_READER = {
         "type": "simple_language_modeling",
@@ -26,7 +27,8 @@
 local BASE_LOADER = {
   "batch_sampler": {
     "type": "bucket",
-    "batch_size": 512 / NUM_GPUS / NUM_GRAD_ACC
+    "batch_size": BATCH_SIZE,
+    "max_instances_in_memory": BATCH_SIZE * 100,
   }
 };
 
@@ -34,10 +36,6 @@
   "dataset_reader": {
     "type": "sharded",
     "base_reader": BASE_READER,
-<<<<<<< HEAD
-=======
-    "lazy": false
->>>>>>> 6a81154d
   },
   // Note: We don't set a validation_data_path because the softmax is only
   // sampled during training. Not sampling on GPUs results in a certain OOM
